--- conflicted
+++ resolved
@@ -1,11 +1,13 @@
 import type { Handler } from '../Handler'
 
 import { getAgentConfig } from '../../../tests/helpers'
-<<<<<<< HEAD
+import { parseMessageType } from '../../utils/messageType'
+import { AgentMessage } from '../AgentMessage'
 import { Dispatcher } from '../Dispatcher'
 import { EventEmitter } from '../EventEmitter'
 import { MessageSender } from '../MessageSender'
 import { DIDCommV1Message } from '../didcomm/v1/DIDCommV1Message'
+import { InboundMessageContext } from '../models/InboundMessageContext'
 
 class ConnectionInvitationTestMessage extends DIDCommV1Message {
   public static readonly type = 'https://didcomm.org/connections/1.0/invitation'
@@ -23,28 +25,6 @@
 }
 class CredentialProposalTestMessage extends DIDCommV1Message {
   public static readonly type = 'https://didcomm.org/issue-credential/1.0/credential-proposal'
-=======
-import { parseMessageType } from '../../utils/messageType'
-import { AgentMessage } from '../AgentMessage'
-import { Dispatcher } from '../Dispatcher'
-import { EventEmitter } from '../EventEmitter'
-import { MessageSender } from '../MessageSender'
-import { InboundMessageContext } from '../models/InboundMessageContext'
-
-class ConnectionInvitationTestMessage extends AgentMessage {
-  public static readonly type = parseMessageType('https://didcomm.org/connections/1.0/invitation')
-}
-class ConnectionRequestTestMessage extends AgentMessage {
-  public static readonly type = parseMessageType('https://didcomm.org/connections/1.0/request')
-}
-
-class ConnectionResponseTestMessage extends AgentMessage {
-  public static readonly type = parseMessageType('https://didcomm.org/connections/1.0/response')
-}
-
-class NotificationAckTestMessage extends AgentMessage {
-  public static readonly type = parseMessageType('https://didcomm.org/notification/1.0/ack')
-}
 class CredentialProposalTestMessage extends AgentMessage {
   public readonly type = CredentialProposalTestMessage.type.messageTypeUri
   public static readonly type = parseMessageType('https://didcomm.org/issue-credential/1.0/credential-proposal')
@@ -53,7 +33,6 @@
 class CustomProtocolMessage extends AgentMessage {
   public readonly type = CustomProtocolMessage.type.messageTypeUri
   public static readonly type = parseMessageType('https://didcomm.org/fake-protocol/1.5/message')
->>>>>>> 0d14a715
 }
 
 class TestHandler implements Handler<typeof DIDCommV1Message> {

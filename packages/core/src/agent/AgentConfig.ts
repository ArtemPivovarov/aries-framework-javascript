--- conflicted
+++ resolved
@@ -90,11 +90,7 @@
   }
 
   public get witnessTockTime() {
-<<<<<<< HEAD
-    return this.initConfig.valueTransferConfig?.witness?.tockTime || 1000 * 10
-=======
     return this.initConfig.valueTransferConfig?.witness?.tockTime
->>>>>>> 415495c9
   }
 
   public get witnessCleanupTime() {

import type { Logger } from '../logger'
import type { FileSystem } from '../storage/FileSystem'
import type { InitConfig } from '../types'
import type { AgentDependencies } from './AgentDependencies'

import { Subject } from 'rxjs'

import { DID_COMM_TRANSPORT_QUEUE } from '../constants'
import { AriesFrameworkError } from '../error'
import { ConsoleLogger, LogLevel } from '../logger'
import { AutoAcceptCredential } from '../modules/credentials/CredentialAutoAcceptType'
import { AutoAcceptProof } from '../modules/proofs/ProofAutoAcceptType'
import { offlineTransports, onlineTransports } from '../modules/routing/types'
import { AutoAcceptValueTransfer } from '../modules/value-transfer/ValueTransferAutoAcceptType'
import { DidCommMimeType } from '../types'

export class AgentConfig {
  private initConfig: InitConfig
  public label: string
  public logger: Logger
  public readonly agentDependencies: AgentDependencies
  public readonly fileSystem: FileSystem

  // $stop is used for agent shutdown signal
  public readonly stop$ = new Subject<boolean>()

  public constructor(initConfig: InitConfig, agentDependencies: AgentDependencies) {
    this.initConfig = initConfig
    this.label = initConfig.label
    this.logger = initConfig.logger ?? new ConsoleLogger(LogLevel.off)
    this.agentDependencies = agentDependencies
    this.fileSystem = new agentDependencies.FileSystem()

    const { mediatorConnectionsInvite, clearDefaultMediator, defaultMediatorId } = this.initConfig

    const allowOne = [mediatorConnectionsInvite, clearDefaultMediator, defaultMediatorId].filter((e) => e !== undefined)
    if (allowOne.length > 1) {
      throw new AriesFrameworkError(
        `Only one of 'mediatorConnectionsInvite', 'clearDefaultMediator' and 'defaultMediatorId' can be set as they negate each other`
      )
    }
  }

  public get connectToIndyLedgersOnStartup() {
    return this.initConfig.connectToIndyLedgersOnStartup ?? true
  }

  public get publicDidSeed() {
    return this.initConfig.publicDidSeed
  }

  public get staticDids() {
    return this.initConfig.staticDids || []
  }

  public get publicDidType() {
    return this.initConfig.publicDidType
  }

  public get indyLedgers() {
    return this.initConfig.indyLedgers ?? []
  }

  public get walletConfig() {
    return this.initConfig.walletConfig
  }

  public get autoAcceptConnections() {
    return this.initConfig.autoAcceptConnections ?? false
  }

  public get autoAcceptProofs() {
    return this.initConfig.autoAcceptProofs ?? AutoAcceptProof.Never
  }

  public get autoAcceptCredentials() {
    return this.initConfig.autoAcceptCredentials ?? AutoAcceptCredential.Never
  }

  public get autoAcceptPaymentOffer() {
    return this.initConfig.valueTransferConfig?.party?.autoAcceptPaymentOffer ?? AutoAcceptValueTransfer.Never
  }

  public get autoAcceptPaymentRequest() {
    return this.initConfig.valueTransferConfig?.party?.autoAcceptPaymentRequest ?? AutoAcceptValueTransfer.Never
  }

  public get witnessTockTime() {
    return this.initConfig.valueTransferConfig?.witness?.tockTime || 5000
  }

  public get witnessCleanupTime() {
    return this.initConfig.valueTransferConfig?.witness?.cleanupTime || 1000 * 60 * 60
  }

  public get witnessHistoryThreshold() {
    return this.initConfig.valueTransferConfig?.witness?.historyThreshold || 1000 * 60 * 60
  }

  public get witnessCentralBankDid() {
    return this.initConfig.valueTransferConfig?.witness?.centralBankDid
  }

  public get valueTransferInitialNotes() {
    return (
      this.initConfig.valueTransferConfig?.party?.verifiableNotes ||
      this.initConfig.valueTransferConfig?.witness?.verifiableNotes ||
      []
    )
  }

  public get valueTransferWitnessDid() {
    return this.initConfig.valueTransferConfig?.party?.witnessDid
  }

<<<<<<< HEAD
  public get valueTransferCentralBankInvite() {
    return this.initConfig.valueTransferConfig?.party?.centralBankConnectionsInvite
  }

=======
>>>>>>> 6f415218
  public get didCommMimeType() {
    return this.initConfig.didCommMimeType ?? DidCommMimeType.V0
  }

  public get mediatorPollingInterval() {
    return this.initConfig.mediatorPollingInterval ?? 5000
  }

  public get mediatorPickupStrategy() {
    return this.initConfig.mediatorPickupStrategy
  }

  public get mediatorDeliveryStrategy() {
    return this.initConfig.mediatorDeliveryStrategy
  }

  public get mediatorWebHookEndpoint() {
    return this.initConfig.mediatorWebHookEndpoint
  }

  public get mediatorPushToken() {
    return this.initConfig.mediatorPushToken
  }

  public get endpoints(): [string, ...string[]] {
    // if endpoint is not set, return queue endpoint
    // https://github.com/hyperledger/aries-rfcs/issues/405#issuecomment-582612875
    if (!this.initConfig.endpoints || this.initConfig.endpoints.length === 0) {
      return [DID_COMM_TRANSPORT_QUEUE]
    }

    return this.initConfig.endpoints as [string, ...string[]]
  }

  public get mediatorConnectionsInvite() {
    return this.initConfig.mediatorConnectionsInvite
  }

  public get autoAcceptMediationRequests() {
    return this.initConfig.autoAcceptMediationRequests ?? false
  }

  public get defaultMediatorId() {
    return this.initConfig.defaultMediatorId
  }

  public get clearDefaultMediator() {
    return this.initConfig.clearDefaultMediator ?? false
  }

  public get useLegacyDidSovPrefix() {
    return this.initConfig.useLegacyDidSovPrefix ?? false
  }

  public get connectionImageUrl() {
    return this.initConfig.connectionImageUrl
  }

  public get supportOffline() {
    return this.initConfig.supportOffline
  }

  public get valueTransferConfig() {
    return this.initConfig.valueTransferConfig
  }

  public get valueWitnessConfig() {
    return this.initConfig.valueTransferConfig?.witness
  }

  public get transports() {
    return this.initConfig.transports || []
  }

  public get onlineTransports() {
    return this.transports.filter((transport) => onlineTransports.includes(transport))
  }

  public get offlineTransports() {
    return this.transports.filter((transport) => offlineTransports.includes(transport))
  }

  public async hasInternetAccess() {
    if (!this.initConfig.supportOffline) return true

    return this.agentDependencies
      .fetch('https://google.com') // FIXME: find better way to detect internet connectivity status
      .then(() => true)
      .catch(() => false)
  }
}<|MERGE_RESOLUTION|>--- conflicted
+++ resolved
@@ -113,13 +113,10 @@
     return this.initConfig.valueTransferConfig?.party?.witnessDid
   }
 
-<<<<<<< HEAD
   public get valueTransferCentralBankInvite() {
     return this.initConfig.valueTransferConfig?.party?.centralBankConnectionsInvite
   }
 
-=======
->>>>>>> 6f415218
   public get didCommMimeType() {
     return this.initConfig.didCommMimeType ?? DidCommMimeType.V0
   }

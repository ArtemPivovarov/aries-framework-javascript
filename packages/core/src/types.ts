import type { DIDCommMessage } from './agent/didcomm/DIDCommMessage'
import type { EncryptedMessageRecipient, SignedMessage } from './agent/didcomm/types'
import type { Logger } from './logger'
import type { ConnectionRecord } from './modules/connections'
import type { AutoAcceptCredential } from './modules/credentials'
import type { ResolvedDidCommService } from './modules/didcomm'
import type { DidType } from './modules/dids'
import type { DidProps } from './modules/dids/domain/Did'
import type { Key } from './modules/dids/domain/Key'
import type { IndyPoolConfig } from './modules/ledger/IndyPool'
import type { OutOfBandRecord } from './modules/oob/repository'
import type { AutoAcceptProof } from './modules/proofs'
import type { MediatorDeliveryStrategy, MediatorPickupStrategy } from './modules/routing'
import type { Transports } from './modules/routing/types'
import type { AutoAcceptValueTransfer } from './modules/value-transfer/ValueTransferAutoAcceptType'
import type { MikroORM } from '@mikro-orm/core'
import type { GossipMetricsInterface, WitnessDetails } from '@sicpa-dlab/witness-gossip-protocol-ts'

export enum KeyDerivationMethod {
  /** default value in indy-sdk. Will be used when no value is provided */
  Argon2IMod = 'ARGON2I_MOD',
  /** less secure, but faster */
  Argon2IInt = 'ARGON2I_INT',
  /** raw wallet master key */
  Raw = 'RAW',
}

export interface WalletConfig {
  id: string
  key: string
  keyDerivationMethod?: KeyDerivationMethod
  storage?: {
    type: string
    [key: string]: unknown
  }
}

export interface WalletConfigRekey {
  id: string
  key: string
  rekey: string
  keyDerivationMethod?: KeyDerivationMethod
  rekeyDerivationMethod?: KeyDerivationMethod
}

export interface WalletExportImportConfig {
  key: string
  path: string
}

export interface ValueTransferPartyConfig {
  witnessDid?: string
  autoAcceptPaymentOffer?: AutoAcceptValueTransfer
  autoAcceptOfferedPaymentRequest?: AutoAcceptValueTransfer
  autoAcceptPaymentRequest?: AutoAcceptValueTransfer
}

export enum WitnessType {
  One = '1',
  Two = '2',
  Three = '3',
}

export interface ValueTransferWitnessConfig {
  wid: string
  knownWitnesses: WitnessDetails[]
  tockTime?: number
  cleanupTime?: number
  redeliverTime?: number
  historyThreshold?: number
  redeliveryThreshold?: number
  issuerDids?: string[]
  gossipMetricsService?: GossipMetricsInterface
}

export interface ValueTransferConfig {
  party?: ValueTransferPartyConfig
  witness?: ValueTransferWitnessConfig
}

export type EncryptedMessage = {
  protected: string
  iv: string
  ciphertext: string
  tag: string
  recipients: EncryptedMessageRecipient[]
}

export enum DidCommMimeType {
  V0 = 'application/ssi-agent-wire',
  V1 = 'application/didcomm-envelope-enc',
}

export interface InitConfig {
  endpoints?: string[]
  label: string
  publicDidSeed?: string
  publicDidType?: DidType
  mediatorRecordId?: string
  walletConfig?: WalletConfig
  autoAcceptConnections?: boolean
  autoAcceptProofs?: AutoAcceptProof
  autoAcceptCredentials?: AutoAcceptCredential
  logger?: Logger
  didCommMimeType?: DidCommMimeType
  catchErrors?: boolean

  indyLedgers?: IndyPoolConfig[]
  connectToIndyLedgersOnStartup?: boolean

  transports?: Transports[]

  autoAcceptMediationRequests?: boolean
  mediatorConnectionsInvite?: string
  defaultMediatorId?: string
  clearDefaultMediator?: boolean
  mediatorPollingInterval?: number
  mediatorWebSocketConfig?: Partial<{
    startReconnectIntervalMs: number
    maxReconnectIntervalMs: number
    intervalStepMs: number
  }>
  mediatorPickupStrategy?: MediatorPickupStrategy
  mediatorDeliveryStrategy?: MediatorDeliveryStrategy
  mediatorPushToken?: string
  mediatorWebHookEndpoint?: string

  staticDids?: DidProps[]
  maximumMessagePickup?: number
  baseMediatorReconnectionIntervalMs?: number
  maximumMediatorReconnectionIntervalMs?: number
  useDidKeyInProtocols?: boolean

  useLegacyDidSovPrefix?: boolean
  connectionImageUrl?: string
  valueTransferConfig?: ValueTransferConfig

  autoUpdateStorageOnStartup?: boolean

<<<<<<< HEAD
  microOrmForWitness?: MikroORM
=======
  internetChecker?: InternetChecker
>>>>>>> 7723e5e0
}

export type PlaintextMessage = PlaintextMessageV1 | PlaintextMessageV2

export interface PlaintextMessageV1 {
  '@type': string
  '@id': string
  [key: string]: unknown
}

export interface PlaintextMessageV2 {
  type: string
  id: string
  [key: string]: unknown
}

export interface DecryptedMessageContext {
  plaintextMessage: PlaintextMessage
  senderKey?: string
  recipientKey?: string
}

export interface OutboundMessage<T extends DIDCommMessage = DIDCommMessage> {
  payload: T
  connection: ConnectionRecord
  sessionId?: string
  outOfBand?: OutOfBandRecord
}

export interface OutboundPlainMessage<T extends DIDCommMessage = DIDCommMessage> {
  payload: T
}

export interface OutboundSignedMessage<T extends DIDCommMessage = DIDCommMessage> {
  payload: T
  from: string
}

export interface OutboundServiceMessage<T extends DIDCommMessage = DIDCommMessage> {
  payload: T
  service: ResolvedDidCommService
  senderKey: Key
}

export type OutboundPackagePayload = EncryptedMessage | SignedMessage | PlaintextMessage

export interface OutboundPackage {
  payload: OutboundPackagePayload
  recipientDid?: string
  responseRequested?: boolean
  endpoint?: string
  connectionId?: string
}

export type JsonValue = string | number | boolean | null | JsonObject | JsonArray
export type JsonArray = Array<JsonValue>
export interface JsonObject {
  [property: string]: JsonValue
}

export interface TransportPriorityOptions {
  schemes: string[]
  restrictive?: boolean
}

export type SendMessageOptions = {
  transportPriority?: TransportPriorityOptions
}

export interface InternetChecker {
  hasInternetAccess(): Promise<boolean>
}<|MERGE_RESOLUTION|>--- conflicted
+++ resolved
@@ -137,11 +137,9 @@
 
   autoUpdateStorageOnStartup?: boolean
 
-<<<<<<< HEAD
+  internetChecker?: InternetChecker
+
   microOrmForWitness?: MikroORM
-=======
-  internetChecker?: InternetChecker
->>>>>>> 7723e5e0
 }
 
 export type PlaintextMessage = PlaintextMessageV1 | PlaintextMessageV2

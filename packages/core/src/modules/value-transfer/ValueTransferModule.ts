--- conflicted
+++ resolved
@@ -243,13 +243,8 @@
 
     // Abort transaction
     const { message } = await this.valueTransferService.abortTransaction(record, reason)
-<<<<<<< HEAD
     // Send Transaction Abort message to Witness
-    if (message && send) await this.valueTransferService.sendMessageToWitness(message)
-=======
-    // Send Payment Request Acceptance to Witness
     if (message && send) await this.valueTransferService.sendMessage(message)
->>>>>>> b17ed2cb
 
     return { record, message }
   }
@@ -258,7 +253,7 @@
     // Mint Verifiable Notes
     const message = await this.valueTransferService.mintNotes(amount, witness)
     // Send mint message to Witness to update state
-    await this.valueTransferService.sendMessageToWitness(message)
+    await this.valueTransferService.sendMessage(message)
   }
 
   /**

--- conflicted
+++ resolved
@@ -83,7 +83,11 @@
     if (partyState) return
 
     const state = new ValueTransferStateRecord({
-      partyState: new PartyState(new Uint8Array(), new Wallet()),
+      partyState: new PartyState({
+        previousHash: new Uint8Array(),
+        wallet: new Wallet(),
+        ownershipKey: await this.valueTransferCryptoService.createKey(),
+      }),
     })
     await this.valueTransferStateRepository.save(state)
   }
@@ -316,45 +320,7 @@
     return this.valueTransferStateRepository.findSingleByQuery({})
   }
 
-<<<<<<< HEAD
-  public async getWitnessState(): Promise<WitnessStateRecord | null> {
-    return this.witnessStateRepository.findSingleByQuery({})
-  }
-
-  private async initPartyState(): Promise<ValueTransferStateRecord> {
-    let state = await this.getPartyState()
-    if (state) return state
-
-    state = new ValueTransferStateRecord({
-      partyState: new PartyState({
-        previousHash: new Uint8Array(),
-        wallet: new Wallet(),
-        ownershipKey: await this.valueTransferCryptoService.createKey(),
-      }),
-    })
-    await this.valueTransferStateRepository.save(state)
-    return state
-  }
-
-  private static generateInitialPartyStateHashes(statesCount = DEFAULT_SUPPORTED_PARTIES_COUNT) {
-    const partyStateHashes = new Set<Uint8Array>()
-
-    for (let i = 0; i < statesCount; i++) {
-      const startFromSno = i * 10
-      const [, partyWallet] = new Wallet().receiveNotes(new Set(createVerifiableNotes(10, startFromSno)))
-      partyStateHashes.add(partyWallet.rootHash())
-    }
-
-    return partyStateHashes
-  }
-
-  private static getRandomInitialStateNotes(statesCount = DEFAULT_SUPPORTED_PARTIES_COUNT): VerifiableNote[] {
-    const stateIndex = Math.floor(Math.random() * statesCount)
-    const startFromSno = stateIndex * 10
-    return createVerifiableNotes(10, startFromSno)
-=======
   public async getTransactionDid(usePublicDid?: boolean) {
     return this.didService.getPublicDidOrCreateNew(usePublicDid)
->>>>>>> cf073072
   }
 }
import type { Buffer } from '../../../utils'
import type { CryptoInterface } from '@sicpa-dlab/value-transfer-protocol-ts'

import { Lifecycle, scoped } from 'tsyringe'

import { KeyType } from '../../../crypto'
import { Key } from '../../dids'
import { getEd25519VerificationMethod } from '../../dids/domain/key-type/ed25519'
import { DidService } from '../../dids/services/DidService'
import { KeyService } from '../../keys'

@scoped(Lifecycle.ContainerScoped)
export class ValueTransferCryptoService implements CryptoInterface {
  private didService: DidService
  private keysService: KeyService

  public constructor(didService: DidService, keysService: KeyService) {
    this.didService = didService
    this.keysService = keysService
  }

<<<<<<< HEAD
  public async signByDid(payload: Buffer, did: string): Promise<Buffer> {
    const kid = (await this.didService.getDIDDoc(did)).verificationKeyId
    return await this.keysService.sign({ payload, kid })
  }

  public async verifyByDid(payload: Buffer, signature: Buffer, did: string): Promise<boolean> {
    const key = (await this.didService.getDIDDoc(did)).getVerificationMethod()
=======
  public async sign(payload: Buffer, did: string): Promise<Buffer> {
    const didDoc = await this.didService.getDIDDoc(did)
    const kid = didDoc.verificationKeyId || didDoc.authenticationKeyId
    if (!kid) {
      throw new Error(`Unable to locate signing key for DID '${did}'`)
    }
    return await this.keysService.sign({ payload, kid })
  }

  public async verify(payload: Buffer, signature: Buffer, did: string): Promise<boolean> {
    const didDoc = await this.didService.getDIDDoc(did)
    const key = didDoc.getVerificationMethod() || didDoc.getAuthentication()
    if (!key) {
      throw new Error(`Unable to locate verification key for DID '${did}'`)
    }
>>>>>>> cf073072
    return this.keysService.verify({ payload, signature, key })
  }

  public async createKey(): Promise<string> {
    const keyType = KeyType.Ed25519
    const keyPair = await this.keysService.createKey({ keyType })
    const key = Key.fromPublicKey(keyPair.publicKey, keyType)

    await this.keysService.storeKey({
      keyPair: keyPair,
      controller: '',
      kid: key.publicKeyBase58,
      keyType: key.keyType,
    })

    return key.publicKeyBase58
  }

  public async deleteKey(pubKey: string): Promise<boolean> {
    return this.keysService.deleteKey(pubKey)
  }

  public async signByKey(payload: Buffer, pubKey: string): Promise<Buffer> {
    return await this.keysService.sign({ payload, kid: pubKey })
  }

  public async verifyByKey(payload: Buffer, signature: Buffer, pubKey: string): Promise<boolean> {
    const key = getEd25519VerificationMethod({
      id: pubKey,
      key: Key.fromPublicKeyBase58(pubKey, KeyType.Ed25519),
      controller: '',
    })
    return this.keysService.verify({ payload, signature, key })
  }

  public async encrypt(payload: Buffer, senderDID: string, recipientDID: string): Promise<Buffer> {
    const senderKid = (await this.didService.getDIDDoc(senderDID)).agreementKeyId
    const recipientKey = (await this.didService.getDIDDoc(recipientDID)).getKeyAgreement()
    if (!senderKid) {
      throw new Error(`Unable to locate encryption key for DID '${senderDID}'`)
    }
    if (!recipientKey) {
      throw new Error(`Unable to locate encryption key for DID '${recipientKey}'`)
    }
    return this.keysService.encrypt({ payload, senderKid, recipientKey })
  }

  public async decrypt(payload: Buffer, senderDID: string, recipientDID: string): Promise<Buffer> {
    const recipientKid = (await this.didService.getDIDDoc(recipientDID)).agreementKeyId
    const senderKey = (await this.didService.getDIDDoc(senderDID)).getKeyAgreement()
    if (!recipientKid) {
      throw new Error(`Unable to locate encryption key for DID '${recipientDID}'`)
    }
    if (!senderKey) {
      throw new Error(`Unable to locate encryption key for DID '${senderKey}'`)
    }
    return this.keysService.decrypt({ payload, senderKey, recipientKid })
  }
}<|MERGE_RESOLUTION|>--- conflicted
+++ resolved
@@ -19,16 +19,7 @@
     this.keysService = keysService
   }
 
-<<<<<<< HEAD
   public async signByDid(payload: Buffer, did: string): Promise<Buffer> {
-    const kid = (await this.didService.getDIDDoc(did)).verificationKeyId
-    return await this.keysService.sign({ payload, kid })
-  }
-
-  public async verifyByDid(payload: Buffer, signature: Buffer, did: string): Promise<boolean> {
-    const key = (await this.didService.getDIDDoc(did)).getVerificationMethod()
-=======
-  public async sign(payload: Buffer, did: string): Promise<Buffer> {
     const didDoc = await this.didService.getDIDDoc(did)
     const kid = didDoc.verificationKeyId || didDoc.authenticationKeyId
     if (!kid) {
@@ -37,13 +28,12 @@
     return await this.keysService.sign({ payload, kid })
   }
 
-  public async verify(payload: Buffer, signature: Buffer, did: string): Promise<boolean> {
+  public async verifyByDid(payload: Buffer, signature: Buffer, did: string): Promise<boolean> {
     const didDoc = await this.didService.getDIDDoc(did)
     const key = didDoc.getVerificationMethod() || didDoc.getAuthentication()
     if (!key) {
       throw new Error(`Unable to locate verification key for DID '${did}'`)
     }
->>>>>>> cf073072
     return this.keysService.verify({ payload, signature, key })
   }
 

--- conflicted
+++ resolved
@@ -127,18 +127,6 @@
       config.knownWitnesses.find((witness) => witness.wid !== config.wid && witness.type === WitnessType.One) ??
       config.knownWitnesses[0]
 
-<<<<<<< HEAD
-=======
-    const partyStateHashes = this.generateInitialPartyStateHashes()
-    const transactionRecords: TransactionRecord[] = []
-
-    if (partyStateHashes.size) {
-      partyStateHashes.forEach((partyStateHash) => {
-        transactionRecords.push(new TransactionRecord({ start: null, end: partyStateHash }))
-      })
-    }
-
->>>>>>> 6f415218
     const witnessState = new WitnessState({
       info: new WitnessInfo({ wid: config.wid, did: publicDid.did }),
       mappingTable: config.knownWitnesses,
@@ -742,16 +730,4 @@
   public async findWitnessState(): Promise<WitnessStateRecord | null> {
     return this.witnessStateRepository.findSingleByQuery({})
   }
-<<<<<<< HEAD
-=======
-
-  private generateInitialPartyStateHashes() {
-    const partyStateHashes = new Set<Uint8Array>()
-    const verifiableNotes = this.config.valueTransferInitialNotes
-
-    const [, partyWallet] = new Wallet().receiveNotes(new Set(verifiableNotes))
-    partyStateHashes.add(partyWallet.rootHash())
-    return partyStateHashes
-  }
->>>>>>> 6f415218
 }
--- conflicted
+++ resolved
@@ -1,12 +1,8 @@
 import type { Wallet } from '../../../wallet/Wallet'
 import type { Routing } from '../services/ConnectionService'
 
-<<<<<<< HEAD
-import { getAgentConfig, getMockConnection, mockFunction } from '../../../../tests/helpers'
-=======
 import { getAgentConfig, getMockConnection, getMockOutOfBand, mockFunction } from '../../../../tests/helpers'
 import { AgentMessage } from '../../../agent/AgentMessage'
->>>>>>> 0d14a715
 import { EventEmitter } from '../../../agent/EventEmitter'
 import { DIDCommV1Message } from '../../../agent/didcomm/v1/DIDCommV1Message'
 import { InboundMessageContext } from '../../../agent/models/InboundMessageContext'
@@ -73,14 +69,8 @@
     didRepository = new DidRepositoryMock()
     connectionService = new ConnectionService(wallet, agentConfig, connectionRepository, didRepository, eventEmitter)
     myRouting = {
-<<<<<<< HEAD
-      did: 'fakeDid',
-      verkey: 'fakeVerkey',
-      endpoint: config.endpoints[0],
-=======
       recipientKey: Key.fromFingerprint('z6MkwFkSP4uv5PhhKJCGehtjuZedkotC7VF64xtMsxuM8R3W'),
       endpoints: agentConfig.endpoints ?? [],
->>>>>>> 0d14a715
       routingKeys: [],
       mediatorId: 'fakeMediatorId',
     }
@@ -219,13 +209,8 @@
       })
 
       const messageContext = new InboundMessageContext(connectionRequest, {
-<<<<<<< HEAD
-        sender: theirVerkey,
-        recipient: 'my-key',
-=======
         senderKey: theirKey,
         recipientKey: Key.fromPublicKeyBase58('8HH5gYEeNc3z7PYXmd54d4x6qAfCNrqQqEB3nS7Zfu7K', KeyType.Ed25519),
->>>>>>> 0d14a715
       })
 
       const outOfBand = getMockOutOfBand({
@@ -242,28 +227,6 @@
       expect(processedConnection.imageUrl).toBe(connectionImageUrl)
     })
 
-<<<<<<< HEAD
-    it('throws an error when the connection cannot be found by verkey', async () => {
-      expect.assertions(1)
-
-      const connectionRequest = new ConnectionRequestMessage({
-        did: 'did',
-        label: 'test-label',
-      })
-
-      const messageContext = new InboundMessageContext(connectionRequest, {
-        recipient: 'test-verkey',
-        sender: 'sender-verkey',
-      })
-
-      mockFunction(connectionRepository.findByVerkey).mockReturnValue(Promise.resolve(null))
-      return expect(connectionService.processRequest(messageContext)).rejects.toThrowError(
-        'Unable to process connection request: connection for verkey test-verkey not found'
-      )
-    })
-
-=======
->>>>>>> 0d14a715
     it('returns a new connection record containing the information from the connection request when multiUseInvitation is enabled on the connection', async () => {
       expect.assertions(8)
 
@@ -304,13 +267,8 @@
 
       const messageContext = new InboundMessageContext(connectionRequest, {
         connection: connectionRecord,
-<<<<<<< HEAD
-        sender: theirVerkey,
-        recipient: 'my-key',
-=======
         senderKey: theirKey,
         recipientKey: Key.fromPublicKeyBase58('8HH5gYEeNc3z7PYXmd54d4x6qAfCNrqQqEB3nS7Zfu7K', KeyType.Ed25519),
->>>>>>> 0d14a715
       })
 
       const outOfBand = getMockOutOfBand({
@@ -328,28 +286,7 @@
       expect(connectionRepository.save).toHaveBeenCalledTimes(1)
       expect(processedConnection.id).not.toBe(connectionRecord.id)
       expect(connectionRecord.id).toBe('test')
-<<<<<<< HEAD
-      expect(connectionRecord.state).toBe(ConnectionState.Invited)
-    })
-
-    it(`throws an error when connection role is ${ConnectionRole.Invitee} and not ${ConnectionRole.Inviter}`, async () => {
-      expect.assertions(1)
-
-      mockFunction(connectionRepository.findByVerkey).mockReturnValue(
-        Promise.resolve(getMockConnection({ role: ConnectionRole.Invitee }))
-      )
-
-      const inboundMessage = new InboundMessageContext(jest.fn()(), {
-        sender: 'senderVerkey',
-        recipient: 'recipientVerkey',
-      })
-
-      return expect(connectionService.processRequest(inboundMessage)).rejects.toThrowError(
-        `Connection record has invalid role ${ConnectionRole.Invitee}. Expected role ${ConnectionRole.Inviter}.`
-      )
-=======
       expect(connectionRecord.state).toBe(DidExchangeState.InvitationSent)
->>>>>>> 0d14a715
     })
 
     it('throws an error when the message does not contain a did doc', async () => {
@@ -361,13 +298,8 @@
       })
 
       const messageContext = new InboundMessageContext(connectionRequest, {
-<<<<<<< HEAD
-        recipient: recipientVerkey,
-        sender: 'sender-verkey',
-=======
         recipientKey: Key.fromPublicKeyBase58('8HH5gYEeNc3z7PYXmd54d4x6qAfCNrqQqEB3nS7Zfu7K', KeyType.Ed25519),
-        senderKey: Key.fromPublicKeyBase58('79CXkde3j8TNuMXxPdV7nLUrT2g7JAEjH5TreyVY7GEZ', KeyType.Ed25519),
->>>>>>> 0d14a715
+        sender: Key.fromPublicKeyBase58('79CXkde3j8TNuMXxPdV7nLUrT2g7JAEjH5TreyVY7GEZ', KeyType.Ed25519),
       })
 
       const outOfBand = getMockOutOfBand({ role: OutOfBandRole.Sender, state: OutOfBandState.AwaitResponse })
@@ -385,20 +317,17 @@
         senderKey: Key.fromPublicKeyBase58('79CXkde3j8TNuMXxPdV7nLUrT2g7JAEjH5TreyVY7GEZ', KeyType.Ed25519),
       })
 
-<<<<<<< HEAD
+      const outOfBand = getMockOutOfBand({ role: OutOfBandRole.Receiver, state: OutOfBandState.AwaitResponse })
+
+      return expect(connectionService.processRequest(inboundMessage, outOfBand)).rejects.toThrowError(
+        `Invalid out-of-band record role ${OutOfBandRole.Receiver}, expected is ${OutOfBandRole.Sender}.`
+      )
+    })
       const messageContext = new InboundMessageContext(connectionRequest, {
         connection: connectionRecord,
         sender: 'their-verkey',
         recipient: 'my-key',
       })
-=======
-      const outOfBand = getMockOutOfBand({ role: OutOfBandRole.Receiver, state: OutOfBandState.AwaitResponse })
->>>>>>> 0d14a715
-
-      return expect(connectionService.processRequest(inboundMessage, outOfBand)).rejects.toThrowError(
-        `Invalid out-of-band record role ${OutOfBandRole.Receiver}, expected is ${OutOfBandRole.Sender}.`
-      )
-    })
 
     const invalidOutOfBandStates = [OutOfBandState.Initial, OutOfBandState.PrepareResponse, OutOfBandState.Done]
     test.each(invalidOutOfBandStates)(
@@ -556,21 +485,19 @@
       })
       const messageContext = new InboundMessageContext(connectionResponse, {
         connection: connectionRecord,
-<<<<<<< HEAD
+        senderKey: theirKey,
+        recipientKey: Key.fromPublicKeyBase58(verkey, KeyType.Ed25519),
+      })
+
+      const processedConnection = await connectionService.processResponse(messageContext, outOfBandRecord)
+
+      // eslint-disable-next-line @typescript-eslint/no-non-null-assertion
+      const peerDid = didDocumentJsonToNumAlgo1Did(convertToNewDidDocument(otherPartyConnection.didDoc!).toJSON())
         // eslint-disable-next-line @typescript-eslint/no-non-null-assertion
         sender: connectionRecord.theirKey!,
         // eslint-disable-next-line @typescript-eslint/no-non-null-assertion
         recipient: connectionRecord.myKey!,
-=======
-        senderKey: theirKey,
-        recipientKey: Key.fromPublicKeyBase58(verkey, KeyType.Ed25519),
->>>>>>> 0d14a715
-      })
-
-      const processedConnection = await connectionService.processResponse(messageContext, outOfBandRecord)
-
-      // eslint-disable-next-line @typescript-eslint/no-non-null-assertion
-      const peerDid = didDocumentJsonToNumAlgo1Did(convertToNewDidDocument(otherPartyConnection.didDoc!).toJSON())
+      })
 
       expect(processedConnection.state).toBe(DidExchangeState.ResponseReceived)
       expect(processedConnection.theirDid).toBe(peerDid)
@@ -579,21 +506,18 @@
     it(`throws an error when connection role is ${DidExchangeRole.Responder} and not ${DidExchangeRole.Requester}`, async () => {
       expect.assertions(1)
 
-<<<<<<< HEAD
-      const inboundMessage = new InboundMessageContext(jest.fn()(), {
-        sender: 'senderVerkey',
-        recipient: 'recipientVerkey',
-=======
       const outOfBandRecord = getMockOutOfBand()
       const connectionRecord = getMockConnection({
         role: DidExchangeRole.Responder,
         state: DidExchangeState.RequestSent,
+      const inboundMessage = new InboundMessageContext(jest.fn()(), {
+        sender: 'senderVerkey',
+        recipient: 'recipientVerkey',
       })
       const messageContext = new InboundMessageContext(jest.fn()(), {
         connection: connectionRecord,
         recipientKey: Key.fromPublicKeyBase58('8HH5gYEeNc3z7PYXmd54d4x6qAfCNrqQqEB3nS7Zfu7K', KeyType.Ed25519),
         senderKey: Key.fromPublicKeyBase58('79CXkde3j8TNuMXxPdV7nLUrT2g7JAEjH5TreyVY7GEZ', KeyType.Ed25519),
->>>>>>> 0d14a715
       })
 
       return expect(connectionService.processResponse(messageContext, outOfBandRecord)).rejects.toThrowError(
@@ -652,15 +576,8 @@
       })
       const messageContext = new InboundMessageContext(connectionResponse, {
         connection: connectionRecord,
-<<<<<<< HEAD
-        // eslint-disable-next-line @typescript-eslint/no-non-null-assertion
-        sender: connectionRecord.theirKey!,
-        // eslint-disable-next-line @typescript-eslint/no-non-null-assertion
-        recipient: connectionRecord.myKey!,
-=======
-        senderKey: theirKey,
-        recipientKey: Key.fromPublicKeyBase58(verkey, KeyType.Ed25519),
->>>>>>> 0d14a715
+        sender: theirKey,
+        recipient: Key.fromPublicKeyBase58(verkey, KeyType.Ed25519),
       })
 
       return expect(connectionService.processResponse(messageContext, outOfBandRecord)).rejects.toThrowError(
@@ -670,7 +587,7 @@
       )
     })
 
-<<<<<<< HEAD
+    it('throws an error when the message does not contain a DID Document', async () => {
     it('throws an error when the connection cannot be found by verkey', async () => {
       expect.assertions(1)
 
@@ -696,9 +613,6 @@
     })
 
     it('throws an error when the message does not contain a did doc with any recipientKeys', async () => {
-=======
-    it('throws an error when the message does not contain a DID Document', async () => {
->>>>>>> 0d14a715
       expect.assertions(1)
 
       const { did } = await wallet.createDid()
@@ -719,14 +633,9 @@
 
       const outOfBandRecord = getMockOutOfBand({ recipientKeys: [new DidKey(theirKey).did] })
       const messageContext = new InboundMessageContext(connectionResponse, {
-<<<<<<< HEAD
-        sender: 'senderVerkey',
-        recipient: 'recipientVerkey',
-=======
         connection: connectionRecord,
-        recipientKey: Key.fromPublicKeyBase58('8HH5gYEeNc3z7PYXmd54d4x6qAfCNrqQqEB3nS7Zfu7K', KeyType.Ed25519),
-        senderKey: Key.fromPublicKeyBase58('79CXkde3j8TNuMXxPdV7nLUrT2g7JAEjH5TreyVY7GEZ', KeyType.Ed25519),
->>>>>>> 0d14a715
+        recipient: Key.fromPublicKeyBase58('8HH5gYEeNc3z7PYXmd54d4x6qAfCNrqQqEB3nS7Zfu7K', KeyType.Ed25519),
+        sender: Key.fromPublicKeyBase58('79CXkde3j8TNuMXxPdV7nLUrT2g7JAEjH5TreyVY7GEZ', KeyType.Ed25519),
       })
 
       return expect(connectionService.processResponse(messageContext, outOfBandRecord)).rejects.toThrowError(
@@ -778,13 +687,7 @@
         threadId: 'thread-id',
       })
 
-<<<<<<< HEAD
-      const messageContext = new InboundMessageContext(ack, {
-        recipient: 'test-verkey',
-      })
-=======
       const messageContext = new InboundMessageContext(ack, {})
->>>>>>> 0d14a715
 
       return expect(connectionService.processAck(messageContext)).rejects.toThrowError(
         'Unable to process connection ack: connection for recipient key undefined not found'
@@ -804,14 +707,7 @@
         threadId: 'thread-id',
       })
 
-<<<<<<< HEAD
-      const messageContext = new InboundMessageContext(ack, {
-        recipient: 'test-verkey',
-        connection,
-      })
-=======
       const messageContext = new InboundMessageContext(ack, { connection })
->>>>>>> 0d14a715
 
       const updatedConnection = await connectionService.processAck(messageContext)
 
@@ -831,14 +727,7 @@
         threadId: 'thread-id',
       })
 
-<<<<<<< HEAD
-      const messageContext = new InboundMessageContext(ack, {
-        recipient: 'test-verkey',
-        connection,
-      })
-=======
       const messageContext = new InboundMessageContext(ack, { connection })
->>>>>>> 0d14a715
 
       const updatedConnection = await connectionService.processAck(messageContext)
 
@@ -850,13 +739,8 @@
     it('should not throw an error when a connection record with state complete is present in the messageContext', () => {
       expect.assertions(1)
 
-<<<<<<< HEAD
-      const messageContext = new InboundMessageContext(new DIDCommV1Message(), {
-        connection: getMockConnection({ state: ConnectionState.Complete }),
-=======
       const messageContext = new InboundMessageContext(new AgentMessage(), {
         connection: getMockConnection({ state: DidExchangeState.Completed }),
->>>>>>> 0d14a715
       })
 
       expect(() => connectionService.assertConnectionOrServiceDecorator(messageContext)).not.toThrow()
@@ -865,13 +749,8 @@
     it('should throw an error when a connection record is present and state not complete in the messageContext', () => {
       expect.assertions(1)
 
-<<<<<<< HEAD
-      const messageContext = new InboundMessageContext(new DIDCommV1Message(), {
-        connection: getMockConnection({ state: ConnectionState.Invited }),
-=======
       const messageContext = new InboundMessageContext(new AgentMessage(), {
         connection: getMockConnection({ state: DidExchangeState.InvitationReceived }),
->>>>>>> 0d14a715
       })
 
       expect(() => connectionService.assertConnectionOrServiceDecorator(messageContext)).toThrowError(
@@ -919,14 +798,10 @@
         serviceEndpoint: '',
         routingKeys: [],
       })
-<<<<<<< HEAD
       const messageContext = new InboundMessageContext(message, {
         recipient: recipientKey,
         sender: senderKey,
       })
-=======
-      const messageContext = new InboundMessageContext(message, { recipientKey, senderKey })
->>>>>>> 0d14a715
 
       expect(() =>
         connectionService.assertConnectionOrServiceDecorator(messageContext, {
@@ -968,15 +843,10 @@
         routingKeys: [],
       })
 
-<<<<<<< HEAD
       const message = new DIDCommV1Message()
       const messageContext = new InboundMessageContext(message, {
         recipient: recipientKey,
       })
-=======
-      const message = new AgentMessage()
-      const messageContext = new InboundMessageContext(message, { recipientKey })
->>>>>>> 0d14a715
 
       expect(() =>
         connectionService.assertConnectionOrServiceDecorator(messageContext, {
@@ -1021,11 +891,7 @@
 
       const message = new DIDCommV1Message()
       const messageContext = new InboundMessageContext(message, {
-<<<<<<< HEAD
-        sender: senderKey,
-=======
-        senderKey: Key.fromPublicKeyBase58(senderKey, KeyType.Ed25519),
->>>>>>> 0d14a715
+        sende: Key.fromPublicKeyBase58(senderKey, KeyType.Ed25519),
       })
 
       expect(() =>

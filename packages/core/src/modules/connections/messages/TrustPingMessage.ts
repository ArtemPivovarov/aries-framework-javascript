--- conflicted
+++ resolved
@@ -1,19 +1,14 @@
 import type { DIDCommV2MessageParams } from '../../../agent/didcomm'
 import type { TimingDecorator } from '../../../decorators/timing/TimingDecorator'
 
-<<<<<<< HEAD
 import { Expose, Type } from 'class-transformer'
 import { Equals, IsString, IsBoolean, IsOptional, IsNotEmpty, IsObject, ValidateNested } from 'class-validator'
+import { Expose } from 'class-transformer'
+import { IsString, IsBoolean, IsOptional } from 'class-validator'
 
 import { DIDCommV1Message } from '../../../agent/didcomm/v1/DIDCommV1Message'
 import { DIDCommV2Message } from '../../../agent/didcomm/v2/DIDCommV2Message'
-=======
-import { Expose } from 'class-transformer'
-import { IsString, IsBoolean, IsOptional } from 'class-validator'
-
-import { AgentMessage } from '../../../agent/AgentMessage'
 import { IsValidMessageType, parseMessageType } from '../../../utils/messageType'
->>>>>>> 0d14a715
 
 export interface TrustPingMessageOptions {
   comment?: string

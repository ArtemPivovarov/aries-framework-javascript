--- conflicted
+++ resolved
@@ -3,10 +3,6 @@
 export * from './Did'
 export * from './DidDocument'
 export * from './DidDocumentBuilder'
-<<<<<<< HEAD
-export * from './Key'
-export * from './key-type'
-=======
 export * from './DidInfo'
 export * from './Key'
->>>>>>> ccb479c8
+export * from './key-type'
--- conflicted
+++ resolved
@@ -2,11 +2,7 @@
   "name": "@sicpa-dlab/aries-framework-core",
   "main": "build/index",
   "types": "build/index",
-<<<<<<< HEAD
-  "version": "0.1.24",
-=======
-  "version": "0.1.27",
->>>>>>> e736249e
+  "version": "0.1.28",
   "files": [
     "build"
   ],

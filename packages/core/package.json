{
  "name": "@sicpa-dlab/aries-framework-core",
  "main": "build/index",
  "types": "build/index",
  "version": "0.1.11",
  "files": [
    "build"
  ],
  "license": "Apache-2.0",
  "publishConfig": {
    "registry": "https://npm.pkg.github.com"
  },
  "homepage": "https://github.com/hyperledger/aries-framework-javascript/tree/main/packages/core",
  "scripts": {
    "build": "yarn run clean && yarn run compile",
    "clean": "rimraf -rf ./build",
    "compile": "tsc -p tsconfig.build.json",
    "prepublishOnly": "yarn run build"
  },
  "repository": {
    "type": "git",
    "url": "https://github.com/sicpa-dlab/aries-framework-javascript/",
    "directory": "packages/core"
  },
  "dependencies": {
    "@multiformats/base-x": "^4.0.1",
<<<<<<< HEAD
    "@sicpa-dlab/value-transfer-protocol-ts": "0.0.16",
=======
    "@sicpa-dlab/value-transfer-protocol-ts": "0.0.14",
>>>>>>> 172b17f6
    "@stablelib/aes": "^1.0.1",
    "@stablelib/ed25519": "^1.0.2",
    "@stablelib/sha256": "^1.0.1",
    "@stablelib/x25519": "^1.0.2",
    "@stablelib/uuid": "^1.0.1",
    "@types/indy-sdk": "^1.16.16",
    "@types/node-fetch": "^2.5.10",
    "@types/ws": "^7.4.6",
    "abort-controller": "^3.0.0",
    "bloom-filters": "^3.0.0",
    "bn.js": "^5.2.0",
    "borc": "^3.0.0",
    "buffer": "^6.0.3",
    "class-transformer": "0.5.1",
    "class-validator": "0.13.1",
    "did-resolver": "3.1.3",
    "didcomm": "0.3.1",
    "fast-json-patch": "^3.1.1",
    "lru_map": "^0.4.1",
    "luxon": "^1.27.0",
    "make-error": "^1.3.6",
    "object-inspect": "^1.10.3",
    "query-string": "^7.0.1",
    "reflect-metadata": "^0.1.13",
    "rxjs": "^7.2.0",
    "tsyringe": "^4.5.0",
    "uuid": "^8.3.2",
    "varint": "^6.0.0",
    "web-did-resolver": "2.0.8"
  },
  "devDependencies": {
    "@types/bn.js": "^5.1.0",
    "@types/events": "^3.0.0",
    "@types/luxon": "^1.27.0",
    "@types/object-inspect": "^1.8.0",
    "@types/uuid": "^8.3.0",
    "@types/varint": "^6.0.0",
    "rimraf": "~3.0.2",
    "tslog": "^3.2.0",
    "typescript": "~4.3.0"
  }
}<|MERGE_RESOLUTION|>--- conflicted
+++ resolved
@@ -24,11 +24,7 @@
   },
   "dependencies": {
     "@multiformats/base-x": "^4.0.1",
-<<<<<<< HEAD
     "@sicpa-dlab/value-transfer-protocol-ts": "0.0.16",
-=======
-    "@sicpa-dlab/value-transfer-protocol-ts": "0.0.14",
->>>>>>> 172b17f6
     "@stablelib/aes": "^1.0.1",
     "@stablelib/ed25519": "^1.0.2",
     "@stablelib/sha256": "^1.0.1",
